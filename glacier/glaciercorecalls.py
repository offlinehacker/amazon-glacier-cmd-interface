#!/usr/bin/env python
# encoding: utf-8

# Originally developed by Thomas Parslow http://almostobsolete.net
# Extended by Urban Skudnik urban.skudnik@gmail.com
#
# Just a work in progress and adapted to what I need right now.
# It does uploads (via a file-like object that you write to) and
# I've started on downloads. Needs the development version of Boto from Github.
#
# At the moment you have to use the latest Boto from github:
# pip install --upgrade git+https://github.com/boto/boto.git
#
# Example usage:
#
#     glacierconn = GlacierConnection(AWS_ACCESS_KEY, AWS_SECRET_ACCESS_KEY)
#     writer = GlacierWriter(glacierconn, GLACIER_VAULT)
#     writer.write(somedata)
#     writer.write(someotherdata)
#     writer.close()
#     # Get the id of the newly created archive
#     archive_id = writer.get_archive_id()from boto.connection import AWSAuthConnection

import urllib
import hashlib
import math
import json

from boto.connection import AWSAuthConnection

class GlacierConnection(AWSAuthConnection):

    def __init__(self, aws_access_key_id=None, aws_secret_access_key=None,
                 region="us-east-1",
                 is_secure=True, port=None, proxy=None, proxy_port=None,
                 proxy_user=None, proxy_pass=None,
                 host=None, debug=0, https_connection_factory=None,
                 path='/', provider='aws',  security_token=None,
                 suppress_consec_slashes=True):
        if host is None:
            host = 'glacier.%s.amazonaws.com' % (region,)
        AWSAuthConnection.__init__(self, host,
                aws_access_key_id, aws_secret_access_key,
                is_secure, port, proxy, proxy_port, proxy_user, proxy_pass,
                debug=debug, https_connection_factory=https_connection_factory,
                path=path, provider=provider, security_token=security_token,
                suppress_consec_slashes=suppress_consec_slashes)

    def _required_auth_capability(self):
        return ["hmac-v4"]

    def get_vault(self, name):
        return GlacierVault(self, name)

    def make_request(self, method, path, headers=None, data='', host=None,
                     auth_path=None, sender=None, override_num_retries=None):
        headers = headers or {}
        headers.setdefault("x-amz-glacier-version","2012-06-01")
        return super(GlacierConnection, self).make_request(method, path, headers,
                                                           data, host, auth_path,
                                                           sender, override_num_retries)

    def list_vaults(self):
        return self.make_request(method="GET", path='/-/vaults/')

MAX_VAULT_NAME_LENGTH = 255
VAULT_NAME_ALLOWED_CHARACTERS = "[a-zA-Z\.\-\_0-9]+"

def check_vault_name(name):
    import re
    m = re.match(VAULT_NAME_ALLOWED_CHARACTERS, name)
    if len(name) > 255:
        raise Exception(u"Vault name can be at most 255 charecters long.")
    if len(name) == 0:
        raise Exception(u"Vault name has to be at least 1 character long.")
    if m.end() != len(name):
        raise Exception(u"Allowed characters are a–z, A–Z, 0–9, '_' (underscore),\
                        '-' (hyphen), and '.' (period)")
    return True

class GlacierVault(object):
    def __init__(self, connection, name):
        self.connection = connection
        self.name = name

    def retrieve_archive(self, archive, sns_topic=None, description=None):
        """
        Initiate a archive retrieval job to download the data from an
        archive.
        """
        params = {"Type": "archive-retrieval", "ArchiveId": archive}
        if sns_topic is not None:
            params["SNSTopic"] = sns_topic
        if description is not None:
            params["Description"] = description
        job = GlacierJob(self, params)
        job.initiate()
        return job

    def retrieve_inventory(self, format=None, sns_topic=None, description=None):
        """
        Initiate a inventar retrieval job to list the contents of the archive.
        """
        params = {"Type": "inventory-retrieval"}
        if sns_topic is not None:
            params["SNSTopic"] = sns_topic
        if description is not None:
            params["Description"] = description
        if format is not None:
            params['Format'] = format
        job = GlacierJob(self, params)
        job.initiate()
        return job

    def make_request(self, method, extra_path, headers=None, data=""):
        if extra_path:
            uri = "/-/vaults/%s%s" % (urllib.quote(self.name), extra_path,)
        else:
            uri = "/-/vaults/%s" % (urllib.quote(self.name),)
        return self.connection.make_request(method, uri, headers, data)

    def get_job(self, job_id):
        return GlacierJob(self, job_id=job_id)

    def list_jobs(self):
        response = self.make_request("GET", "/jobs", None)

        assert response.status == 200,\
                "List job expected 200 back (got %s): %r"\
                    % (response.status, response.read())
        jdata = json.loads(response.read())
        self.job_list = jdata['JobList']
        return response

    def create_vault(self):
        return self.make_request("PUT", extra_path=None)

    def delete_vault(self):
        return self.make_request("DELETE", extra_path=None)

    def describe_vault(self):
        return self.make_request("GET", extra_path=None)

    def list_multipart_uploads(self):
        return self.make_request("GET", extra_path="/multipart-uploads")

    def list_parts(self, multipart_id):
        return self.make_request("GET", extra_path="/multipart-uploads/%s" % (multipart_id, ))

    def delete_archive(self, archive_id):
        return self.make_request("DELETE", extra_path="/archives/%s" % (archive_id, ))

    def abort_multipart(self, multipart_id):
        return self.make_request("DELETE", extra_path="/multipart-uploads/%s" % (multipart_id, ))


class GlacierJob(object):
    def __init__(self, vault, params=None, job_id=None):
        self.vault = vault
        self.params = params
        self.job_id = job_id

    def initiate(self):
        headers = {
                    "x-amz-glacier-version": "2012-06-01",
                  }
        response = self.vault.make_request("POST", "/jobs", headers, json.dumps(self.params))
        if response.status != 202:
            msg = "Start job expected 202 back (got %s)" % (response.status, )
            raise Exception(msg, response.read())
        response.read()

        self.job_id = response.getheader("x-amz-job-id")
        self.location = response.getheader("Location")

    def get_output(self, range_from=None, range_to=None):
        headers = {}
        if range_from is not None or range_to is not None:
            assert range_from is not None and range_to is not None, \
                        """If you specify one of range_from or """\
                        """range_to you must specify the other"""

            headers["Range"] = "bytes %d-%d" % (range_from, range_to)
        response = self.vault.make_request("GET", "/jobs/%s/output" % (urllib.quote(self.job_id),))
        assert response.status == 200,\
                "Get output expects 200 responses (got %s): %r"\
                    % (response.status, response.read())
        return response

    def job_status(self):
        response = self.vault.make_request("GET", "/jobs/%s" % (self.job_id,))

        assert response.status == 200,\
               "Describe job expets 200 (got %s): %s"\
                    % (response.status, response.read())
        jdata = json.loads(response.read())
        self.json_output = jdata
        self.completed = jdata['Completed']
        self.archive_id = jdata['ArchiveId']
        self.created = jdata['CreationDate']
        self.status_code = jdata['StatusCode']
        self.status_msg = jdata['StatusMessage']
        return self

def chunk_hashes(data):
    """
    Break up the byte-string into 1MB chunks and return sha256 hashes
    for each.
    """
    chunk = 1024*1024
    chunk_count = int(math.ceil(len(data)/float(chunk)))
##    chunks = [data[i*chunk:(i+1)*chunk] for i in range(chunk_count)]
##    return [hashlib.sha256(x).digest() for x in chunks]

    return [hashlib.sha256(data[i*chunk:(i+1)*chunk]).digest() for i in range(chunk_count)]

def tree_hash(fo):
    """
    Given a hash of each 1MB chunk (from chunk_hashes) this will hash
    together adjacent hashes until it ends up with one big one. So a
    tree of hashes.
    """
    hashes = []
    hashes.extend(fo)
    while len(hashes) > 1:
        new_hashes = []
        while True:
            if len(hashes) > 1:
                first = hashes.pop(0)
                second = hashes.pop(0)
                new_hashes.append(hashlib.sha256(first + second).digest())
            elif len(hashes) == 1:
                only = hashes.pop(0)
                new_hashes.append(only)
            else:
                break
        hashes.extend(new_hashes)
    return hashes[0]

def bytes_to_hex(str):
    return ''.join( [ "%02x" % ord( x ) for x in str] ).strip()

class GlacierWriter(object):
    """
    Presents a file-like object for writing to a Amazon Glacier
    Archive. The data is written using the multi-part upload API.
    """
    DEFAULT_PART_SIZE = 32*1024*1024 #32MB
    def __init__(self, connection, vault, description=None, part_size=DEFAULT_PART_SIZE):
        self.part_size = part_size
        self.buffer_size = 0
        self.uploaded_size = 0
        self.buffer = []
        self.vault = vault
        self.tree_hashes = []
        self.archive_location = None
        self.closed = False

        self.connection = connection

        headers = {
                    "x-amz-glacier-version": "2012-06-01",
                    "x-amz-part-size": str(self.part_size),
                    "x-amz-archive-description": description
                  }
        response = self.connection.make_request(
            "POST",
            "/-/vaults/%s/multipart-uploads" % (urllib.quote(self.vault),),
            headers,
            "")
        assert response.status == 201,\
                "Multipart-start should respond with a 201! (got %s): %r"\
                    % (response.status, response.read())
        response.read()
        self.upload_url = response.getheader("location")

    def send_part(self):
<<<<<<< HEAD
        buf = "".join(self.buffer)
        
=======
        # Usage of memoryview should speed up execution and be more mem friendly
        buf = memoryview("".join(self.buffer))

>>>>>>> e9c5e0d4
        # Put back any data remaining over the part size into the
        # buffer
        if len(buf) > self.part_size:
            self.buffer = [buf[self.part_size:]]
            self.buffer_size = len(self.buffer[0])
<<<<<<< HEAD
            
        else:
            self.buffer = []
            self.buffer_size = 0
            
        # The part we will send
        part = buf[:self.part_size]
        
=======

        else:
            self.buffer = []
            self.buffer_size = 0

        # The part we will send
        part = buf[:self.part_size]

>>>>>>> e9c5e0d4
        # Create a request and sign it
        part_tree_hash = tree_hash(chunk_hashes(part))
        self.tree_hashes.append(part_tree_hash)
        headers = {
                   "x-amz-glacier-version": "2012-06-01",
                    "Content-Range": "bytes %d-%d/*" % (self.uploaded_size,
                                                       (self.uploaded_size+len(part))-1),
                    "Content-Length": str(len(part)),
                    "Content-Type": "application/octet-stream",
                    "x-amz-sha256-tree-hash": bytes_to_hex(part_tree_hash),
                    "x-amz-content-sha256": hashlib.sha256(part).hexdigest()
                  }

        response = self.connection.make_request(
            "PUT",
            self.upload_url,
            headers,
            part)

        assert response.status == 204,\
                "Multipart upload part should respond with a 204! (got %s): %r"\
                    % (response.status, response.read())

        response.read()
        self.uploaded_size += len(part)

    def write(self, str):
        assert not self.closed, "Tried to write to a GlacierWriter that is already closed!"
        self.buffer.append(str)
        self.buffer_size += len(str)
        while self.buffer_size > self.part_size:
            self.send_part()

    def close(self):
        if self.closed:
            return
        if self.buffer_size > 0:
            self.send_part()
        # Complete the multiplart glacier upload
        headers = {
                    "x-amz-glacier-version": "2012-06-01",
                    "x-amz-sha256-tree-hash": bytes_to_hex(tree_hash(self.tree_hashes)),
                    "x-amz-archive-size": str(self.uploaded_size)
                  }
        response = self.connection.make_request(
            "POST",
            self.upload_url,
            headers,
            "")

        assert response.status == 201,\
                "Multipart-complete should respond with a 201! (got %s): %r"\
                    % (response.status, response.read())
        response.read()
        self.archive_id = response.getheader("x-amz-archive-id")
        self.location = response.getheader("Location")
        self.hash_sha256 = response.getheader("x-amz-sha256-tree-hash")
        self.closed = True

    def get_archive_id(self):
        self.close()
        return self.archive_id

    def get_location(self):
        self.close()
        return self.location

    def get_hash(self):
        self.close()
        return self.hash_sha256<|MERGE_RESOLUTION|>--- conflicted
+++ resolved
@@ -275,38 +275,17 @@
         self.upload_url = response.getheader("location")
 
     def send_part(self):
-<<<<<<< HEAD
         buf = "".join(self.buffer)
-        
-=======
-        # Usage of memoryview should speed up execution and be more mem friendly
-        buf = memoryview("".join(self.buffer))
-
->>>>>>> e9c5e0d4
         # Put back any data remaining over the part size into the
         # buffer
         if len(buf) > self.part_size:
             self.buffer = [buf[self.part_size:]]
             self.buffer_size = len(self.buffer[0])
-<<<<<<< HEAD
-            
         else:
             self.buffer = []
             self.buffer_size = 0
-            
         # The part we will send
         part = buf[:self.part_size]
-        
-=======
-
-        else:
-            self.buffer = []
-            self.buffer_size = 0
-
-        # The part we will send
-        part = buf[:self.part_size]
-
->>>>>>> e9c5e0d4
         # Create a request and sign it
         part_tree_hash = tree_hash(chunk_hashes(part))
         self.tree_hashes.append(part_tree_hash)
