#!/usr/bin/env python
# -*- coding: utf-8 -*-
"""
.. module:: glacier.py
   :platform: Unix, Windows
   :synopsis: Command line interface for amazon glacier
"""

import sys
import os
import select
import ConfigParser
import argparse
import re
import json
import logging
import datetime
import dateutil.parser
import pytz
import locale
<<<<<<< HEAD
import time
from prettytable import PrettyTable
=======
>>>>>>> cb67857f

import boto
import glaciercorecalls

from functools import wraps

from prettytable import PrettyTable

from GlacierWrapper import GlacierWrapper

MAX_VAULT_NAME_LENGTH = 255
VAULT_NAME_ALLOWED_CHARACTERS = "[a-zA-Z\.\-\_0-9]+"
READ_PART_SIZE = glaciercorecalls.GlacierWriter.DEFAULT_PART_SIZE
locale.setlocale(locale.LC_ALL, '') # Empty string = use default setting

def progress(msg):
    if sys.stdout.isatty():
        print msg,
        sys.stdout.flush()

def check_vault_name(name):
    m = re.match(VAULT_NAME_ALLOWED_CHARACTERS, name)
    if len(name) > 255:
        raise Exception(u"Vault name can be at most 255 charecters long.")
    if len(name) == 0:
        raise Exception(u"Vault name has to be at least 1 character long.")
    if m.end() != len(name):
        raise Exception(u"Allowed characters are a–z, A–Z, 0–9, '_' (underscore),\
                          '-' (hyphen), and '.' (period)")
    return True

MAX_DESCRIPTION_LENGTH = 1024

def check_description(description):
    if len(description) > 1024:
        raise Exception(u"Description must be less or equal to 1024 characters.")

    for char in description:
        n = ord(char)
        if n < 32 or n > 126:
            raise Exception(u"The allowable characters are 7-bit ASCII without \
                              control codes, specifically ASCII values 32—126 \
                              decimal or 0x20—0x7E hexadecimal.")
    return True

def is_power_of_2(v):
    return (v & (v - 1)) == 0

def next_power_of_2(v):
    """
    Returns the next power of 2, or the argument if it's already a power of 2.
    """
    v -= 1
    v |= v >> 1
    v |= v >> 2
    v |= v >> 4
    v |= v >> 8
    v |= v >> 16
    return v + 1

def print_headers(headers):
    table = PrettyTable(["Header", "Value"])
    for header in headers:
        if len(str(header[1])) < 100:
            table.add_row(header)
    print table

def parse_response(response):
    if response.status == 403:
        print "403 Forbidden."
        print "\n"
        print "Reason:"
        print response.read()
        print response.msg
    print response.status, response.reason
    if response.status == 204:
        print_headers(response)

def default_glacier_wrapper(args):
        return GlacierWrapper(args.aws_access_key,
                              args.aws_secret_key,
                              args.region)

def handle_errors(fn):
    @wraps(fn)
    def wrapper(*args, **kwargs):
        try:
            return fn(*args, **kwargs)
        except GlacierWrapper.GlacierWrapperException as e:
            print "her"
            e.write(indentation='||  ')

    return wrapper

@handle_errors
def lsvault(args):
    glacier= default_glacier_wrapper(args)

    vault_list = glacier.lsvault()
    table = PrettyTable(["Vault name", "ARN", "Created", "Size"])
    for vault in vault_list:
        table.add_row([vault['VaultName'],
                       vault['VaultARN'],
                       vault['CreationDate'],
                       locale.format('%d', vault['SizeInBytes'], grouping=True) ])
    table.sortby = "Vault name"
    print table

@handle_errors
def mkvault(args):
    glacier= default_glacier_wrapper(args)

    response= glacier.mkvault(args.vault)
    print response["Location"]
    print print_headers(response)

@handle_errors
def rmvault(args):
    glacier= default_glacier_wrapper(args)

    response= glacier.mkvault(args.vault)
    print print_headers(response)

@handle_errors
def describevault(args):
    glacier= default_glacier_wrapper(args)

    jdata = glacier.describevault(args.vault)

    table = PrettyTable(["LastInventory", "Archives", "Size", "ARN", "Created"])
    table.add_row([jdata['LastInventoryDate'], jdata['NumberOfArchives'],
                    locale.format('%d', jdata['SizeInBytes'], grouping=True),
                    jdata['VaultARN'], jdata['CreationDate']])
    print table

@handle_errors
def listmultiparts(args):
    glacier= default_glacier_wrapper(args)

    response = glacier.listmultiparts(args.vault)
    jdata = json.loads(response.read())

    print "Marker: ", jdata['Marker']
    if len(jdata['UploadsList']) > 0:
        headers = sorted(jdata['UploadsList'][0].keys())
        table = PrettyTable(headers)
        for entry in jdata['UploadsList']:
            table.add_row([locale.format('%d', entry[k], grouping=True) if k == 'PartSizeInBytes'
                            else entry[k] for k in headers ])
        print table

def abortmultipart(args):
    glacier= default_glacier_wrapper(args)

    response = glacier.abortmultipart(args.vault)
    print_headers(response)

@handle_errors
def listjobs(args):
    glacier= default_glacier_wrapper(args)

    response, job_list = glacier.listjobs(args.vault)
    table = PrettyTable(["Action", "Archive ID", "Status", "Initiated",
                         "VaultARN", "Job ID"])
    for job in job_list:
        table.add_row([job['Action'],
                       job['ArchiveId'],
                       job['StatusCode'],
                       job['CreationDate'],
                       job['VaultARN'],
                       job['JobId']])
    print table

def describejob(args):
    vault = args.vault
    jobid = args.jobid
    region = args.region
    glacierconn = glaciercorecalls.GlacierConnection(args.aws_access_key, args.aws_secret_key, region=region)

    gv = glaciercorecalls.GlacierVault(glacierconn, vault)
    gj = glaciercorecalls.GlacierJob(gv, job_id=jobid)
    gj.job_status()
    print "Archive ID: %s\nJob ID: %s\nCreated: %s\nStatus: %s\n" % (gj.archive_id,
                                                                     jobid, gj.created,
                                                                     gj.status_code)

# Formats file sizes in human readable format. Anything bigger than TB
# is returned is TB. Number of decimals is optional, defaults to 1.
def size_fmt(num, decimals = 1):
    fmt = "%%3.%sf %%s"% decimals
    for x in ['bytes','KB','MB','GB']:
        if num < 1024.0:
            return fmt % (num, x)
        num /= 1024.0
    return fmt % (num, 'TB')

def putarchive(args):
    region = args.region
    vault = args.vault
    filename = args.filename
    description = args.description
    stdin = args.stdin
    BOOKKEEPING= args.bookkeeping
    BOOKKEEPING_DOMAIN_NAME= args.bookkeeping_domain_name

    glacierconn = glaciercorecalls.GlacierConnection(args.aws_access_key, args.aws_secret_key, region=region)

    if BOOKKEEPING:
        sdb_conn = boto.connect_sdb(aws_access_key_id=args.aws_access_key,
                                    aws_secret_access_key=args.aws_secret_key)
        domain_name = BOOKKEEPING_DOMAIN_NAME
        try:
            domain = sdb_conn.get_domain(domain_name, validate=True)
        except boto.exception.SDBResponseError:
            domain = sdb_conn.create_domain(domain_name)

    if description:
        description = " ".join(description)
    else:
        description = filename

    if check_description(description):
        reader = None

        # if filename is given, use filename then look at stdio if theres something there
        total_size = 0
        if not stdin:
            try:
                reader = open(filename, 'rb')
                total_size = os.path.getsize(filename)
            except IOError:
                print "Couldn't access the file given."
                return False
        elif select.select([sys.stdin,],[],[],0.0)[0]:
            reader = sys.stdin
            total_size = 0
        else:
            print "Nothing to upload."
            return False

        if args.partsize < 0:
            # User did not specify part_size. Compute the optimal value.
            if total_size > 0:
                part_size = next_power_of_2(total_size / (1024*1024*10000))
            else:
                part_size = glaciercorecalls.GlacierWriter.DEFAULT_PART_SIZE / 1024 / 1024
        else:
            part_size = next_power_of_2(args.partsize)

        if total_size > part_size * 1024 * 1024 * 10000:
            # User specified a value that is too small. Adjust.
            part_size = next_power_of_2(total_size / (1024*1024*10000))

        writer = glaciercorecalls.GlacierWriter(glacierconn, vault, description=description,
                                                part_size=(part_size*1024*1024))

        #Read file in chunks so we don't fill whole memory
        start_time = current_time = previous_time = time.time()
        for part in iter((lambda:reader.read(READ_PART_SIZE)), ''):

            writer.write(part)
<<<<<<< HEAD

            if total_size > 0:
                
                # Calculate transfer rates in bytes per second.
                current_time = time.time()
                current_rate = int(READ_PART_SIZE/(current_time - previous_time))
                overall_rate = int(writer.uploaded_size/(current_time - start_time))

                # Estimate finish time, based on overall transfer rate.
                if overall_rate > 0:
                    time_left = (total_size - writer.uploaded_size)/overall_rate
                    eta = time.strftime("%H:%M:%S", time.localtime(current_time + time_left))
                else:
                    time_left = "Unknown"
                    eta = "Unknown"
                    
##                progress('\rWrote %s of %s bytes (%s%%). Rrate %s B/s, average %s B/s, eta %s.' %
##                         (locale.format('%d', writer.uploaded_size, grouping=True),
##                          locale.format('%d', total_size, grouping=True),
##                          int(100 * writer.uploaded_size/total_size),
##                          locale.format('%d', current_rate, grouping=True),
##                          locale.format('%d', overall_rate, grouping=True),
##                          eta))
                progress('\rWrote %s of %s (%s%%). Rate %s/s, average %s/s, eta %s.' %
                         (size_fmt(writer.uploaded_size),
                          size_fmt(total_size),
                          int(100 * writer.uploaded_size/total_size),
                          size_fmt(current_rate, 2),
                          size_fmt(overall_rate, 2),
                          eta))

            else:
                progress('\rWrote %s bytes.\n' % (locale.format('%d', writer.uploaded_size, grouping=True)))

            previous_time = current_time

        writer.close()
        current_time = time.time()
        if total_size > 0:
            progress('\rWrote %s of %s bytes (%s%%). Transfer rate %s.' %
                     (locale.format('%d', writer.uploaded_size, grouping=True),
                      locale.format('%d', total_size, grouping=True),
                      int(100 * writer.uploaded_size/total_size),
                      locale.format('%d', overall_rate, grouping=True)))
        else:
            progress('\rWrote %s bytes.\n' % (locale.format('%d', writer.uploaded_size, grouping=True)))
=======
            if total_size > 0:
                progress('\rWrote %s of %s bytes (%s%%).' %
                        (locale.format('%d', writer.uploaded_size, grouping=True),
                        locale.format('%d', total_size, grouping=True),
                        int(100 * writer.uploaded_size/total_size)))
            else:
                progress('\rWrote %s bytes.\n' %
                    (locale.format('%d', writer.uploaded_size, grouping=True)))

        writer.close()
        if total_size > 0:
            progress('\rWrote %s of %s bytes (%s%%).' %
                    (locale.format('%d', writer.uploaded_size, grouping=True),
                    locale.format('%d', total_size, grouping=True),
                    int(100 * writer.uploaded_size/total_size)))
        else:
            progress('\rWrote %s bytes.\n' %
                (locale.format('%d', writer.uploaded_size, grouping=True)))

        # Additional new line on output
        print
>>>>>>> cb67857f

        archive_id = writer.get_archive_id()
        location = writer.get_location()
        sha256hash = writer.get_hash()
        if BOOKKEEPING:
            file_attrs = {
                'region':region,
                'vault':vault,
                'filename':filename,
                'archive_id': archive_id,
                'location':location,
                'description':description,
                'date':'%s' % datetime.datetime.utcnow().replace(tzinfo=pytz.utc),
                'hash':sha256hash
            }

            if args.name:
                file_attrs['filename'] = args.name
            elif stdin:
                file_attrs['filename'] = description

            domain.put_attributes(file_attrs['filename'], file_attrs)

        print "Created archive with ID: ", archive_id
        print "Archive SHA256 tree hash: ", sha256hash

def getarchive(args):
    region = args.region
    vault = args.vault
    archive = args.archive
    filename = args.filename

    glacierconn = glaciercorecalls.GlacierConnection(args.aws_access_key, args.aws_secret_key, region=region)
    gv = glaciercorecalls.GlacierVault(glacierconn, vault)

    jobs = gv.list_jobs()
    found = False
    for job in gv.job_list:
        if job['ArchiveId'] == archive:
            found = True
            # no need to start another archive retrieval
            if filename or not job['Completed']:
                print "ArchiveId: ", archive
            if job['Completed']:
                job2 = glaciercorecalls.GlacierJob(gv, job_id=job['JobId'])
                if filename:
                    ffile = open(filename, "w")
                    ffile.write(job2.get_output().read())
                    ffile.close()
                else:
                    print job2.get_output().read()
                return
    if not found:
        job = gv.retrieve_archive(archive)
        print "Started"

def download(args):
    region = args.region
    vault = args.vault
    filename = args.filename
    out_file = args.out_file

    if not filename:
        raise Exception(u"You have to pass in the file name or the search term \
                          of it's description to search through archive.")

    args.search_term = filename
    items = search(args, print_results=False)

    n_items = 0
    if not items:
        print "Sorry, didn't find anything."
        return False

    print "Region\tVault\tFilename\tArchive ID"
    for item in items:
        n_items += 1
        archive = item['archive_id']
        vault = item['vault']
        print "%s\t%s\t%s\t%s" % (item['region'],
                                  item['vault'],
                                  item['filename'],
                                  item['archive_id'])

    if n_items > 1:
        print "You need to uniquely identify file with either region, vault or \
               filename parameters. If that is not enough, use getarchive to \
               specify exactly which archive you want."
        return False

    glacierconn = glaciercorecalls.GlacierConnection(args.aws_access_key, args.aws_secret_key, region=region)
    gv = glaciercorecalls.GlacierVault(glacierconn, vault)

    jobs = gv.list_jobs()
    found = False
    for job in gv.job_list:
        if job['ArchiveId'] == archive:
            found = True
            # no need to start another archive retrieval
            if not job['Completed']:
                print "Waiting for Amazon Glacier to assamble the archive."
            if job['Completed']:
                job2 = glaciercorecalls.GlacierJob(gv, job_id=job['JobId'])
                if out_file:
                    ffile = open(out_file, "w")
                    ffile.write(job2.get_output().read())
                    ffile.close()
                else:
                    print job2.get_output().read()
            return True
    if not found:
        job = gv.retrieve_archive(archive)
        print "Started"

def deletearchive(args):
    region = args.region
    vault = args.vault
    archive = args.archive
    BOOKKEEPING= args.bookkeeping
    BOOKKEEPING_DOMAIN_NAME= args.bookkeeping_domain_name

    if BOOKKEEPING:
        sdb_conn = boto.connect_sdb(aws_access_key_id=args.aws_access_key,
                                    aws_secret_access_key=args.aws_secret_key)
        domain_name = BOOKKEEPING_DOMAIN_NAME
        try:
            domain = sdb_conn.get_domain(domain_name, validate=True)
        except boto.exception.SDBResponseError:
            domain = sdb_conn.create_domain(domain_name)

    glacierconn = glaciercorecalls.GlacierConnection(args.aws_access_key, args.aws_secret_key, region=region)
    gv = glaciercorecalls.GlacierVault(glacierconn, vault)

    parse_response( gv.delete_archive(archive) )

    # TODO: can't find a method for counting right now
    query = 'select * from `%s` where archive_id="%s"' % (BOOKKEEPING_DOMAIN_NAME, archive)
    items = domain.select(query)
    for item in items:
        domain.delete_item(item)

def search(args, print_results=True):
    region = args.region
    vault = args.vault
    search_term = args.search_term
    BOOKKEEPING= args.bookkeeping
    BOOKKEEPING_DOMAIN_NAME= args.bookkeeping_domain_name

    if BOOKKEEPING:
        sdb_conn = boto.connect_sdb(aws_access_key_id=args.aws_access_key,
                                    aws_secret_access_key=args.aws_secret_key)
        domain_name = BOOKKEEPING_DOMAIN_NAME
        try:
            domain = sdb_conn.get_domain(domain_name, validate=True)
        except boto.exception.SDBResponseError:
            domain = sdb_conn.create_domain(domain_name)
    else:
        raise Exception(u"You have to enable bookkeeping in your settings \
                          before you can perform search.")

    search_params = []
    table_title = ""
    if region:
        search_params += ["region='%s'" % (region,)]
    else:
        table_title += "Region\t"

    if vault:
        search_params += ["vault='%s'" % (vault,)]
    else:
        table_title += "Vault\t"

    table_title += "Filename\tArchive ID"

    if search_term:
        search_params += ["(filename like '"+ search_term+"%' or description like '"+search_term+"%')" ]
    search_params = " and ".join(search_params)

    query = 'select * from `%s` where %s' % (BOOKKEEPING_DOMAIN_NAME, search_params)
    items = domain.select(query)

    if print_results:
        print table_title

    for item in items:
        # print item, item.keys()
        item_attrs = []
        if not region:
            item_attrs += [item[u'region']]
        if not vault:
            item_attrs += [item[u'vault']]
        item_attrs += [item[u'filename']]
        item_attrs += [item[u'archive_id']]
        if print_results:
            print "\t".join(item_attrs)

    if not print_results:
        return items

def render_inventory(inventory):
    print "Inventory of vault: %s" % (inventory["VaultARN"],)
    print "Inventory Date: %s\n" % (inventory['InventoryDate'],)
    print "Content:"
    table = PrettyTable(["Archive Description", "Uploaded", "Size", "Archive ID", "SHA256 hash"])
    for archive in inventory['ArchiveList']:
        table.add_row([archive['ArchiveDescription'],
                       archive['CreationDate'],
                       locale.format('%d', archive['Size'], grouping=True),
                       archive['ArchiveId'],
                       archive['SHA256TreeHash']])
    print table

def inventory(args):
    region = args.region
    vault = args.vault
    force = args.force
    BOOKKEEPING= args.bookkeeping
    BOOKKEEPING_DOMAIN_NAME= args.bookkeeping_domain_name

    glacierconn = glaciercorecalls.GlacierConnection(args.aws_access_key, args.aws_secret_key, region=region)
    gv = glaciercorecalls.GlacierVault(glacierconn, vault)
    if force:
        job = gv.retrieve_inventory(format="JSON")
        return True
    try:
        gv.list_jobs()
        inventory_retrievals_done = []
        for job in gv.job_list:
            if job['Action'] == "InventoryRetrieval" and job['StatusCode'] == "Succeeded":
                d = dateutil.parser.parse(job['CompletionDate']).replace(tzinfo=pytz.utc)
                job['inventory_date'] = d
                inventory_retrievals_done += [job]

        if len(inventory_retrievals_done):
            list.sort(inventory_retrievals_done,
                      key=lambda i: i['inventory_date'], reverse=True)
            job = inventory_retrievals_done[0]
            print "Inventory with JobId:", job['JobId']
            job = glaciercorecalls.GlacierJob(gv, job_id=job['JobId'])
            inventory = json.loads(job.get_output().read())

            if BOOKKEEPING:
                sdb_conn = boto.connect_sdb(aws_access_key_id=args.aws_access_key,
                                            aws_secret_access_key=args.aws_secret_key)
                domain_name = BOOKKEEPING_DOMAIN_NAME
                try:
                    domain = sdb_conn.get_domain(domain_name, validate=True)
                except boto.exception.SDBResponseError:
                    domain = sdb_conn.create_domain(domain_name)

                d = dateutil.parser.parse(inventory['InventoryDate']).replace(tzinfo=pytz.utc)
                item = domain.put_attributes("%s" % (d,), inventory)

            if ((datetime.datetime.utcnow().replace(tzinfo=pytz.utc) - d).days > 1):
                gv.retrieve_inventory(format="JSON")

            render_inventory(inventory)
        else:
            job = gv.retrieve_inventory(format="JSON")
    except Exception, e:
        print "exception: ", e
        print json.loads(e[1])['message']

def setuplogging(loglevel,printtostdout):
    #print "starting up with loglevel",loglevel,logging.getLevelName(loglevel)
    logging.basicConfig(level=loglevel, filename="glacier.log",
                                       format='%(levelname)-8s %(message)s')
    if printtostdout:
        soh = logging.StreamHandler(sys.stderr)
        soh.setLevel(loglevel)
        logger = logging.getLogger()
        logger.addHandler(soh)

def main():
    program_description = u"""
    Command line interface for Amazon Glacier
    """

    # Config parser
    conf_parser = argparse.ArgumentParser(
                                formatter_class=argparse.ArgumentDefaultsHelpFormatter,
                                add_help=False)

    conf_parser.add_argument("-c", "--conf", default=".glacier-cmd",
                        help="Specify config file", metavar="FILE")
    conf_parser.add_argument('-d','--debug', default="INFO",
                      choices=["-1","0","1","2","3","CRITICAL","ERROR","WARNING", "INFO", "DEGUB"],
                      help="""Available levels are CRITICAL (3), ERROR (2),
                              WARNING (1), INFO (0), DEBUG (-1)',default='INFO""")
    conf_parser.add_argument('-p','--printtostdout',action='store_true',default=False,
                      help='Print all log messages to stdout')

    args, remaining_argv = conf_parser.parse_known_args()

    try:
        loglevel = getattr(logging,args.debug)
    except AttributeError:
        loglevel = {3:logging.CRITICAL,
                    2:logging.ERROR,
                    1:logging.WARNING,
                    0:logging.INFO,
                    -1:logging.DEBUG,
                    }[int(args.debug)]

    setuplogging(loglevel,args.printtostdout)

    # Here we parse config from files in home folder or in current folder
    # We use separate sections for aws and glacier specific configs
    aws = glacier = {}
    config = ConfigParser.SafeConfigParser()
    if config.read(['/etc/glacier-cmd.conf',
                    os.path.expanduser('~/.glacier-cmd'),
                    args.conf]):
        try:
            aws = dict(config.items("aws"))
        except ConfigParser.NoSectionError:
            pass
        try:
            glacier = dict(config.items("glacier"))
        except ConfigParser.NoSectionError:
            pass

    # Join config options with environemnts
    aws= dict(os.environ.items() + aws.items() )
    glacier= dict(os.environ.items() + glacier.items() )

    # Helper functions
    filt_s= lambda x: x.lower().replace("_","-")
    filt = lambda x,y="": dict(((y+"-" if y not in filt_s(k) else "") +
                             filt_s(k), v) for (k, v) in x.iteritems())
    a_required = lambda x: x not in filt(aws,"aws")
    required = lambda x: x not in filt(glacier)
    a_default = lambda x: filt(aws, "aws").get(x)
    default = lambda x: filt(glacier).get(x)

    # Main parser
    parser = argparse.ArgumentParser(parents=[conf_parser],
                                     formatter_class=argparse.ArgumentDefaultsHelpFormatter,
                                     description=program_description)
    subparsers = parser.add_subparsers(title='Subcommands',
                                       help=u"For subcommand help, use: glacier <subcommand> -h")

    group = parser.add_argument_group('aws')
    help_msg_config = u"(Required if you haven't created .glacier-cmd or /etc/glacier-cmd.conf config file)"
    group.add_argument('--aws-access-key',
                        required= a_required("aws-access-key"),
                        default= a_default("aws-access-key"),
                        help="Your aws access key " + help_msg_config)
    group.add_argument('--aws-secret-key',
                        required=a_required("aws-secret-key"),
                        default=a_default("aws-secret-key"),
                        help="Your aws secret key " + help_msg_config)
    group = parser.add_argument_group('glacier')
    group.add_argument('--region',
                        required=required("region"),
                        default=default("region"),
                        help="Region where glacier should take action " + help_msg_config)
    group.add_argument('--bookkeeping',
                        required= False,
                        default= default("bookkeeping") and True,
                        action= "store_true",
                        help="Should we keep book of all created archives.\
                              This requires a SimpleDB account and it's \
                              bookkeeping domain name set")
    group.add_argument('--bookkeeping-domain-name',
                        required= False,
                        default= default("bookkeeping-domain-name"),
                        help="SimpleDB domain name for bookkeeping.")

    parser_lsvault = subparsers.add_parser("lsvault", help="List vaults")
    parser_lsvault.set_defaults(func=lsvault)

    parser_mkvault = subparsers.add_parser("mkvault", help="Create a new vault")
    parser_mkvault.add_argument('vault')
    parser_mkvault.set_defaults(func=mkvault)

    parser_rmvault = subparsers.add_parser('rmvault', help='Remove vault')
    parser_rmvault.add_argument('vault')
    parser_rmvault.set_defaults(func=rmvault)

    parser_listjobs = subparsers.add_parser('listjobs', help='List jobs')
    parser_listjobs.add_argument('vault')
    parser_listjobs.set_defaults(func=listjobs)

    parser_describejob = subparsers.add_parser('describejob', help='Describe job')
    parser_describejob.add_argument('vault')
    parser_describejob.add_argument('jobid')
    parser_describejob.set_defaults(func=describejob)

    parser_upload = subparsers.add_parser('upload', help='Upload an archive',
                               formatter_class=argparse.RawTextHelpFormatter)
    parser_upload.add_argument('vault')
    parser_upload.add_argument('filename')
    parser_upload.add_argument('--stdin',
                                help="Input data from stdin, instead of file",
                                action='store_true')
    parser_upload.add_argument('--name', default=None,
                                help='''\
Use the given name as the filename for bookkeeping
purposes. This option is useful in conjunction with
--stdin or when the file being uploaded is a
temporary file.''')
    parser_upload.add_argument('--partsize', type=int, default=-1,
                               help='''\
Part size to use for upload (in Mb). Must
be a power of 2 in the range:
    1 .. 4,294,967,296 (2^0 .. 2^32).
Values that are not a power of 2 will be
adjusted upwards to the next power of 2.

Amazon accepts up to 10,000 parts per upload.

Smaller parts result in more frequent progress
updates, and less bandwidth wasted if a part
needs to be re-transmitted. On the other hand,
smaller parts limit the size of the archive that
can be uploaded. Some examples:

partsize  MaxArchiveSize
    1        1*1024*1024*10000 ~= 10Gb
    4        4*1024*1024*10000 ~= 41Gb
   16       16*1024*1024*10000 ~= 137Gb
  128      128*1024*1024*10000 ~= 1.3Tb

By default, the smallest possible value is used
when the archive size is known ahead of time.
Otherwise (when reading from STDIN) a value of
128 is used.''')
    parser_upload.add_argument('description', nargs='*')
    parser_upload.set_defaults(func=putarchive)

    parser_getarchive = subparsers.add_parser('getarchive',
                help='Get a file by explicitly setting archive id')
    parser_getarchive.add_argument('vault')
    parser_getarchive.add_argument('archive')
    parser_getarchive.add_argument('filename', nargs='?')
    parser_getarchive.set_defaults(func=getarchive)

    parser_rmarchive = subparsers.add_parser('rmarchive', help='Remove archive')
    parser_rmarchive.add_argument('vault')
    parser_rmarchive.add_argument('archive')
    parser_rmarchive.set_defaults(func=deletearchive)

    parser_search = subparsers.add_parser('search',
                help='Search SimpleDB database (if it was created). \
                      By default returns contents of vault.')
    parser_search.add_argument('--vault')
    parser_search.add_argument('--search_term')
    parser_search.set_defaults(func=search)

    parser_inventory = subparsers.add_parser('inventory',
                help='List inventory of a vault')
    parser_inventory.add_argument('--force', action='store_true',
                                 help="Create a new inventory job")
    parser_inventory.add_argument('vault')
    parser_inventory.set_defaults(func=inventory)

    parser_describevault = subparsers.add_parser('describevault', help='Describe vault')
    parser_describevault.add_argument('vault')
    parser_describevault.set_defaults(func=describevault)

    parser_listmultiparts = subparsers.add_parser('listmultiparts', help='List multipart uploads')
    parser_listmultiparts.add_argument('vault')
    parser_listmultiparts.set_defaults(func=listmultiparts)

    parser_abortmultipart = subparsers.add_parser('abortmultipart', help='Abort multipart upload')
    parser_abortmultipart.add_argument('vault')
    parser_abortmultipart.add_argument('uploadId')
    parser_abortmultipart.set_defaults(func=abortmultipart)


    # bookkeeping required
    parser_download = subparsers.add_parser('download',
            help='Download a file by searching through SimpleDB cache for it.')
    parser_download.add_argument('--vault',
            help="Specify the vault in which archive is located.")
    parser_download.add_argument('--out-file')
    parser_download.add_argument('filename', nargs='?')
    parser_download.set_defaults(func=download)

    args = parser.parse_args(remaining_argv)
    args.func(args)

if __name__ == "__main__":
    sys.exit(main())<|MERGE_RESOLUTION|>--- conflicted
+++ resolved
@@ -16,21 +16,12 @@
 import logging
 import datetime
 import dateutil.parser
-import pytz
 import locale
-<<<<<<< HEAD
 import time
-from prettytable import PrettyTable
-=======
->>>>>>> cb67857f
-
 import boto
 import glaciercorecalls
 
-from functools import wraps
-
 from prettytable import PrettyTable
-
 from GlacierWrapper import GlacierWrapper
 
 MAX_VAULT_NAME_LENGTH = 255
@@ -284,14 +275,12 @@
         for part in iter((lambda:reader.read(READ_PART_SIZE)), ''):
 
             writer.write(part)
-<<<<<<< HEAD
-
+            current_time = time.time()
+            overall_rate = int(writer.uploaded_size/(current_time - start_time))
             if total_size > 0:
                 
                 # Calculate transfer rates in bytes per second.
-                current_time = time.time()
                 current_rate = int(READ_PART_SIZE/(current_time - previous_time))
-                overall_rate = int(writer.uploaded_size/(current_time - start_time))
 
                 # Estimate finish time, based on overall transfer rate.
                 if overall_rate > 0:
@@ -301,13 +290,6 @@
                     time_left = "Unknown"
                     eta = "Unknown"
                     
-##                progress('\rWrote %s of %s bytes (%s%%). Rrate %s B/s, average %s B/s, eta %s.' %
-##                         (locale.format('%d', writer.uploaded_size, grouping=True),
-##                          locale.format('%d', total_size, grouping=True),
-##                          int(100 * writer.uploaded_size/total_size),
-##                          locale.format('%d', current_rate, grouping=True),
-##                          locale.format('%d', overall_rate, grouping=True),
-##                          eta))
                 progress('\rWrote %s of %s (%s%%). Rate %s/s, average %s/s, eta %s.' %
                          (size_fmt(writer.uploaded_size),
                           size_fmt(total_size),
@@ -317,43 +299,18 @@
                           eta))
 
             else:
-                progress('\rWrote %s bytes.\n' % (locale.format('%d', writer.uploaded_size, grouping=True)))
+                progress('\rWrote %s. Rate %s/s.' %
+                         (size_fmt(writer.uploaded_size),
+                          size_fmt(overall_rate, 2)))
 
             previous_time = current_time
 
         writer.close()
         current_time = time.time()
-        if total_size > 0:
-            progress('\rWrote %s of %s bytes (%s%%). Transfer rate %s.' %
-                     (locale.format('%d', writer.uploaded_size, grouping=True),
-                      locale.format('%d', total_size, grouping=True),
-                      int(100 * writer.uploaded_size/total_size),
-                      locale.format('%d', overall_rate, grouping=True)))
-        else:
-            progress('\rWrote %s bytes.\n' % (locale.format('%d', writer.uploaded_size, grouping=True)))
-=======
-            if total_size > 0:
-                progress('\rWrote %s of %s bytes (%s%%).' %
-                        (locale.format('%d', writer.uploaded_size, grouping=True),
-                        locale.format('%d', total_size, grouping=True),
-                        int(100 * writer.uploaded_size/total_size)))
-            else:
-                progress('\rWrote %s bytes.\n' %
-                    (locale.format('%d', writer.uploaded_size, grouping=True)))
-
-        writer.close()
-        if total_size > 0:
-            progress('\rWrote %s of %s bytes (%s%%).' %
-                    (locale.format('%d', writer.uploaded_size, grouping=True),
-                    locale.format('%d', total_size, grouping=True),
-                    int(100 * writer.uploaded_size/total_size)))
-        else:
-            progress('\rWrote %s bytes.\n' %
-                (locale.format('%d', writer.uploaded_size, grouping=True)))
-
-        # Additional new line on output
-        print
->>>>>>> cb67857f
+        overall_rate = int(writer.uploaded_size/(current_time - start_time))
+        progress('\rWrote %s. Rate %s/s.' %
+                 (size_fmt(writer.uploaded_size),
+                  size_fmt(overall_rate, 2)))
 
         archive_id = writer.get_archive_id()
         location = writer.get_location()
