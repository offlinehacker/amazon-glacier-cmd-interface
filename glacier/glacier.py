--- conflicted
+++ resolved
@@ -564,11 +564,7 @@
     vault = args.vault
     force = args.force
     BOOKKEEPING= args.bookkeeping
-<<<<<<< HEAD
-    domain_name= args.bookkeeping_domain_name
-=======
     BOOKKEEPING_DOMAIN_NAME= args.bookkeeping_domain_name
->>>>>>> eec96a97
 
     glacierconn = glaciercorecalls.GlacierConnection(args.aws_access_key, args.aws_secret_key, region=region)
     gv = glaciercorecalls.GlacierVault(glacierconn, vault)
